#!/usr/bin/env python3
import argparse
import asyncio
import json
import os
import sys

from aiohttp import ClientConnectorError
from loguru import logger
<<<<<<< HEAD
from prometheus_client import Gauge, start_http_server
=======
>>>>>>> 2c8b7caa
from pythclient.exceptions import SolanaException
from pythclient.pythclient import PythClient
from pythclient.ratelimit import RateLimit

from pyth_observer import get_key, get_solana_urls
from pyth_observer.prices import Price, PriceValidator

logger.enable("pythclient")
RateLimit.configure_default_ratelimit(overall_cps=5, method_cps=3, connection_cps=3)


def get_publishers(network):
    """
    Get the mapping of publisher key --> names.
    """
    try:
        with open("publishers.json") as _fh:
            json_data = json.load(_fh)
    except (OSError, ValueError, TypeError, FileNotFoundError):
        logger.error("problem loading publishers.json only keys will be printed")
        json_data = {}
    return {key: name for name, key in json_data.get(network, {}).items()}


async def main(args):
    program_key = get_key(network=args.network, type="program", version="v2")
    mapping_key = get_key(network=args.network, type="mapping", version="v2")
    http_url, ws_url = get_solana_urls(network=args.network)

    publishers = get_publishers(args.network)

    async with PythClient(
        solana_endpoint=http_url,
        solana_ws_endpoint=ws_url,
        first_mapping_account_key=mapping_key,
        program_key=program_key if args.use_program_accounts else None,
    ) as c:

        validators = {}

        logger.info("Starting pyth-observer against {}: {}", args.network, http_url)
        while True:
            try:
                await c.refresh_all_prices()
            except (ClientConnectorError, SolanaException) as exc:
                logger.error("{} refreshing prices: {}", exc.__class__.__name__, exc)
                asyncio.sleep(0.4)
                continue

            logger.trace("Updating product listing")
            try:
                products = await c.get_products()
            except (ClientConnectorError, SolanaException) as exc:
                logger.error("{} refreshing prices: {}", exc.__class__.__name__, exc)
                asyncio.sleep(0.4)
                continue

            for product in products:
                errors = []
                symbol = product.symbol

                if symbol not in validators:
                    # TODO: If publisher_key is not None, then only do validation for that publisher
                    validators[symbol] = PriceValidator(
                        key=args.publisher_key,
                        network=args.network,
                        symbol=symbol,
                    )

                prices = await product.get_prices()

                for _, price_account in prices.items():
                    price = Price(
                        slot=price_account.slot,
                        aggregate=price_account.aggregate_price_info,
                        product_attrs=product.attrs,
                        publishers=publishers,
                    )
                    price_account_errors = validators[symbol].verify_price_account(
                        price_account=price_account,
                    )
                    if price_account_errors:
                        errors.extend(price_account_errors)

                    for price_comp in price_account.price_components:
                        # The PythPublisherKey
                        publisher = price_comp.publisher_key.key

                        price.quoters[publisher] = price_comp.latest_price_info
                        price.quoter_aggregates[
                            publisher
                        ] = price_comp.last_aggregate_price_info

                        if args.enable_prometheus:
                            gprice.labels(
                                symbol=symbol,
                                publisher=publisher,
                                status=price.quoters[publisher].price_status.name,
                            ).set(price.quoters[publisher].price)

                    # Where the magic happens!
                    price_errors = validators[symbol].verify_price(
                        price=price, include_noisy=args.include_noisy_alerts
                    )
                    if price_errors:
                        errors.extend(price_errors)

                # Send all notifications for a given symbol pair
                await validators[symbol].notify(
                    errors,
                    slack_webhook_url=args.slack_webhook_url,
                    notification_mins=args.notification_snooze_mins,
                )
            await asyncio.sleep(0.4)


if __name__ == "__main__":
    parser = argparse.ArgumentParser(
        formatter_class=argparse.ArgumentDefaultsHelpFormatter,
    )
    parser.add_argument(
        "-l",
        "--log-level",
        action="store",
        type=str.upper,
        choices=["INFO", "WARN", "ERROR", "DEBUG", "TRACE"],
        default="ERROR",
    )
    parser.add_argument(
        "-n",
        "--network",
        action="store",
        choices=["devnet", "mainnet", "testnet"],
        default="devnet",
    )
    parser.add_argument(
        "-k",
        "--publisher-key",
        help="The public key for a single publisher to monitor for",
    )
    parser.add_argument(
        "-u",
        "--use-program-accounts",
        action="store_true",
        default=False,
        help="Use getProgramAccounts to get all pyth data",
    )
    parser.add_argument(
        "--slack-webhook-url",
        default=os.environ.get("PYTH_OBSERVER_SLACK_WEBHOOK_URL"),
        help="Slack incoming webhook url for notifications. This is required to send alerts to slack",
    )
    parser.add_argument(
        "--notification-snooze-mins",
        type=int,
        default=0,
        help="Minutes between sending notifications for similar erroneous events",
    )
    parser.add_argument(
        "-N",
        "--include-noisy-alerts",
        action="store_true",
        default=False,
        help="Include alerts which might be excessively noisy when used for all publishers",
    )
    parser.add_argument(
        "-p",
        "--enable-prometheus",
        action="store_true",
        default=False,
        help="Enable Prometheus Monitoring exporter",
    )
    parser.add_argument(
        "--prometheus-port",
        type=int,
        default=9001,
        help="Prometheus Exporter port",
    )
    args = parser.parse_args()

    logger.remove()
    logger.add(sys.stderr, level=args.log_level)
    try:
        if args.enable_prometheus:
            logger.info(f"Starting Prometheus Exporter on port {args.prometheus_port}")
            start_http_server(port=args.prometheus_port)
            gprice = Gauge(
                "crypto_price", "Price", labelnames=["symbol", "publisher", "status"]
            )
        asyncio.run(main(args=args))
    except KeyboardInterrupt:
        logger.info("Exiting on CTRL-c")<|MERGE_RESOLUTION|>--- conflicted
+++ resolved
@@ -7,10 +7,6 @@
 
 from aiohttp import ClientConnectorError
 from loguru import logger
-<<<<<<< HEAD
-from prometheus_client import Gauge, start_http_server
-=======
->>>>>>> 2c8b7caa
 from pythclient.exceptions import SolanaException
 from pythclient.pythclient import PythClient
 from pythclient.ratelimit import RateLimit
@@ -104,13 +100,6 @@
                             publisher
                         ] = price_comp.last_aggregate_price_info
 
-                        if args.enable_prometheus:
-                            gprice.labels(
-                                symbol=symbol,
-                                publisher=publisher,
-                                status=price.quoters[publisher].price_status.name,
-                            ).set(price.quoters[publisher].price)
-
                     # Where the magic happens!
                     price_errors = validators[symbol].verify_price(
                         price=price, include_noisy=args.include_noisy_alerts
@@ -176,30 +165,11 @@
         default=False,
         help="Include alerts which might be excessively noisy when used for all publishers",
     )
-    parser.add_argument(
-        "-p",
-        "--enable-prometheus",
-        action="store_true",
-        default=False,
-        help="Enable Prometheus Monitoring exporter",
-    )
-    parser.add_argument(
-        "--prometheus-port",
-        type=int,
-        default=9001,
-        help="Prometheus Exporter port",
-    )
     args = parser.parse_args()
 
     logger.remove()
     logger.add(sys.stderr, level=args.log_level)
     try:
-        if args.enable_prometheus:
-            logger.info(f"Starting Prometheus Exporter on port {args.prometheus_port}")
-            start_http_server(port=args.prometheus_port)
-            gprice = Gauge(
-                "crypto_price", "Price", labelnames=["symbol", "publisher", "status"]
-            )
         asyncio.run(main(args=args))
     except KeyboardInterrupt:
         logger.info("Exiting on CTRL-c")